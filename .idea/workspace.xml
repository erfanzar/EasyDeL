--- conflicted
+++ resolved
@@ -4,16 +4,11 @@
     <option name="autoReloadType" value="SELECTIVE" />
   </component>
   <component name="ChangeListManager">
-<<<<<<< HEAD
     <list default="true" id="e9058a88-3ea4-4b63-a9f8-ea56f3a88630" name="Changes" comment="">
       <change beforePath="$PROJECT_DIR$/.idea/workspace.xml" beforeDir="false" afterPath="$PROJECT_DIR$/.idea/workspace.xml" afterDir="false" />
       <change beforePath="$PROJECT_DIR$/lib/python/EasyDel/modules/mixtral/modelling_mixtral_flax.py" beforeDir="false" afterPath="$PROJECT_DIR$/lib/python/EasyDel/modules/mixtral/modelling_mixtral_flax.py" afterDir="false" />
-      <change beforePath="$PROJECT_DIR$/lib/python/EasyDel/transform/easydel_transform.py" beforeDir="false" afterPath="$PROJECT_DIR$/lib/python/EasyDel/transform/easydel_transform.py" afterDir="false" />
       <change beforePath="$PROJECT_DIR$/python_test/mixtral_flax.py" beforeDir="false" afterPath="$PROJECT_DIR$/python_test/mixtral_flax.py" afterDir="false" />
     </list>
-=======
-    <list default="true" id="e9058a88-3ea4-4b63-a9f8-ea56f3a88630" name="Changes" comment="" />
->>>>>>> 6aeebb61
     <option name="SHOW_DIALOG" value="false" />
     <option name="HIGHLIGHT_CONFLICTS" value="true" />
     <option name="HIGHLIGHT_NON_ACTIVE_CHANGELIST" value="false" />
@@ -79,28 +74,6 @@
       <option name="ADD_SOURCE_ROOTS" value="true" />
       <EXTENSION ID="PythonCoverageRunConfigurationExtension" runner="coverage.py" />
       <option name="SCRIPT_NAME" value="$PROJECT_DIR$/env.py" />
-      <option name="PARAMETERS" value="" />
-      <option name="SHOW_COMMAND_LINE" value="false" />
-      <option name="EMULATE_TERMINAL" value="false" />
-      <option name="MODULE_MODE" value="false" />
-      <option name="REDIRECT_INPUT" value="false" />
-      <option name="INPUT_FILE" value="" />
-      <method v="2" />
-    </configuration>
-    <configuration name="generate_documentations" type="PythonConfigurationType" factoryName="Python" temporary="true" nameIsGenerated="true">
-      <module name="EasyDeL" />
-      <option name="INTERPRETER_OPTIONS" value="" />
-      <option name="PARENT_ENVS" value="true" />
-      <envs>
-        <env name="PYTHONUNBUFFERED" value="1" />
-      </envs>
-      <option name="SDK_HOME" value="" />
-      <option name="WORKING_DIRECTORY" value="$PROJECT_DIR$" />
-      <option name="IS_MODULE_SDK" value="true" />
-      <option name="ADD_CONTENT_ROOTS" value="true" />
-      <option name="ADD_SOURCE_ROOTS" value="true" />
-      <EXTENSION ID="PythonCoverageRunConfigurationExtension" runner="coverage.py" />
-      <option name="SCRIPT_NAME" value="$PROJECT_DIR$/generate_documentations.py" />
       <option name="PARAMETERS" value="" />
       <option name="SHOW_COMMAND_LINE" value="false" />
       <option name="EMULATE_TERMINAL" value="false" />
@@ -178,10 +151,10 @@
     <recent_temporary>
       <list>
         <item itemvalue="Python.mixtral_flax" />
-        <item itemvalue="Python.generate_documentations" />
         <item itemvalue="Python.llama_flax" />
         <item itemvalue="Python.env" />
         <item itemvalue="Python.llama_compration" />
+        <item itemvalue="Python.env" />
       </list>
     </recent_temporary>
   </component>
@@ -201,12 +174,7 @@
       <workItem from="1702795436603" duration="757000" />
       <workItem from="1702799337712" duration="11633000" />
       <workItem from="1702811433240" duration="3570000" />
-<<<<<<< HEAD
       <workItem from="1702830071828" duration="8103000" />
-      <workItem from="1702971949575" duration="5210000" />
-=======
-      <workItem from="1702830071828" duration="8197000" />
->>>>>>> 6aeebb61
     </task>
     <servers />
   </component>
@@ -214,12 +182,11 @@
     <option name="version" value="3" />
   </component>
   <component name="com.intellij.coverage.CoverageDataManagerImpl">
-    <SUITE FILE_PATH="coverage/EasyDeL$generate_documentations.coverage" NAME="generate_documentations Coverage Results" MODIFIED="1702887955454" SOURCE_PROVIDER="com.intellij.coverage.DefaultCoverageFileProvider" RUNNER="coverage.py" COVERAGE_BY_TEST_ENABLED="true" COVERAGE_TRACING_ENABLED="false" WORKING_DIRECTORY="$PROJECT_DIR$" />
     <SUITE FILE_PATH="coverage/EasyDeL$llama_compration.coverage" NAME="llama_compration Coverage Results" MODIFIED="1701936876438" SOURCE_PROVIDER="com.intellij.coverage.DefaultCoverageFileProvider" RUNNER="coverage.py" COVERAGE_BY_TEST_ENABLED="true" COVERAGE_TRACING_ENABLED="false" WORKING_DIRECTORY="$PROJECT_DIR$/python_test" />
     <SUITE FILE_PATH="coverage/EasyDeL$env.coverage" NAME="env Coverage Results" MODIFIED="1702474767871" SOURCE_PROVIDER="com.intellij.coverage.DefaultCoverageFileProvider" RUNNER="coverage.py" COVERAGE_BY_TEST_ENABLED="true" COVERAGE_TRACING_ENABLED="false" WORKING_DIRECTORY="$PROJECT_DIR$/lib/python" />
     <SUITE FILE_PATH="coverage/EasyDeL$mistral_flax.coverage" NAME="mistral_flax Coverage Results" MODIFIED="1701867908351" SOURCE_PROVIDER="com.intellij.coverage.DefaultCoverageFileProvider" RUNNER="coverage.py" COVERAGE_BY_TEST_ENABLED="true" COVERAGE_TRACING_ENABLED="false" WORKING_DIRECTORY="$PROJECT_DIR$/python_test" />
-    <SUITE FILE_PATH="coverage/EasyDeL$llama_flax.coverage" NAME="llama_flax Coverage Results" MODIFIED="1701943680350" SOURCE_PROVIDER="com.intellij.coverage.DefaultCoverageFileProvider" RUNNER="coverage.py" COVERAGE_BY_TEST_ENABLED="true" COVERAGE_TRACING_ENABLED="false" WORKING_DIRECTORY="$PROJECT_DIR$/python_test" />
-    <SUITE FILE_PATH="coverage/EasyDeL$mixtral_flax.coverage" NAME="mixtral_flax Coverage Results" MODIFIED="1702977128554" SOURCE_PROVIDER="com.intellij.coverage.DefaultCoverageFileProvider" RUNNER="coverage.py" COVERAGE_BY_TEST_ENABLED="true" COVERAGE_TRACING_ENABLED="false" WORKING_DIRECTORY="$PROJECT_DIR$/python_test" />
+    <SUITE FILE_PATH="coverage/EasyDeL$llama_flax.coverage" NAME="llama_flax Coverage Results" MODIFIED="1702815788053" SOURCE_PROVIDER="com.intellij.coverage.DefaultCoverageFileProvider" RUNNER="coverage.py" COVERAGE_BY_TEST_ENABLED="true" COVERAGE_TRACING_ENABLED="false" WORKING_DIRECTORY="$PROJECT_DIR$/python_test" />
+    <SUITE FILE_PATH="coverage/EasyDeL$mixtral_flax.coverage" NAME="mixtral_flax Coverage Results" MODIFIED="1702840217424" SOURCE_PROVIDER="com.intellij.coverage.DefaultCoverageFileProvider" RUNNER="coverage.py" COVERAGE_BY_TEST_ENABLED="true" COVERAGE_TRACING_ENABLED="false" WORKING_DIRECTORY="$PROJECT_DIR$/python_test" />
     <SUITE FILE_PATH="coverage/EasyDeL$falcon_flax.coverage" NAME="falcon_flax Coverage Results" MODIFIED="1701860359932" SOURCE_PROVIDER="com.intellij.coverage.DefaultCoverageFileProvider" RUNNER="coverage.py" COVERAGE_BY_TEST_ENABLED="true" COVERAGE_TRACING_ENABLED="false" WORKING_DIRECTORY="$PROJECT_DIR$/python_test" />
     <SUITE FILE_PATH="coverage/EasyDeL$phi_flax.coverage" NAME="phi_flax Coverage Results" MODIFIED="1701867632398" SOURCE_PROVIDER="com.intellij.coverage.DefaultCoverageFileProvider" RUNNER="coverage.py" COVERAGE_BY_TEST_ENABLED="true" COVERAGE_TRACING_ENABLED="false" WORKING_DIRECTORY="$PROJECT_DIR$/python_test" />
   </component>
