--- conflicted
+++ resolved
@@ -4,29 +4,7 @@
     <option name="autoReloadType" value="SELECTIVE" />
   </component>
   <component name="ChangeListManager">
-    <list default="true" id="08ad205b-709f-455b-86db-91293f595cd3" name="Changes" comment="">
-<<<<<<< HEAD
-      <change beforePath="$PROJECT_DIR$/.idea/shelf/Uncommitted_changes_before_Update_at_09_07_23_11_10_[Changes]/shelved.patch" beforeDir="false" />
-      <change beforePath="$PROJECT_DIR$/.idea/shelf/Uncommitted_changes_before_Update_at_09_07_23_11_10__Changes_.xml" beforeDir="false" />
-      <change beforePath="$PROJECT_DIR$/.idea/workspace.xml" beforeDir="false" afterPath="$PROJECT_DIR$/.idea/workspace.xml" afterDir="false" />
-      <change beforePath="$PROJECT_DIR$/EasyDel/modules/falcon/modelling_falcon_flax.py" beforeDir="false" afterPath="$PROJECT_DIR$/EasyDel/modules/falcon/modelling_falcon_flax.py" afterDir="false" />
-      <change beforePath="$PROJECT_DIR$/EasyDel/modules/gpt_j/modelling_gpt_j_flax.py" beforeDir="false" afterPath="$PROJECT_DIR$/EasyDel/modules/gpt_j/modelling_gpt_j_flax.py" afterDir="false" />
-      <change beforePath="$PROJECT_DIR$/EasyDel/modules/gpt_neo_x/modelling_gpt_neo_x_flax.py" beforeDir="false" afterPath="$PROJECT_DIR$/EasyDel/modules/gpt_neo_x/modelling_gpt_neo_x_flax.py" afterDir="false" />
-      <change beforePath="$PROJECT_DIR$/EasyDel/modules/mosaic_mpt/modelling_mpt_flax.py" beforeDir="false" afterPath="$PROJECT_DIR$/EasyDel/modules/mosaic_mpt/modelling_mpt_flax.py" afterDir="false" />
-      <change beforePath="$PROJECT_DIR$/EasyDel/modules/opt/modelling_opt_flax.py" beforeDir="false" afterPath="$PROJECT_DIR$/EasyDel/modules/opt/modelling_opt_flax.py" afterDir="false" />
-      <change beforePath="$PROJECT_DIR$/EasyDel/modules/palm/modelling_palm_flax.py" beforeDir="false" afterPath="$PROJECT_DIR$/EasyDel/modules/palm/modelling_palm_flax.py" afterDir="false" />
-      <change beforePath="$PROJECT_DIR$/EasyDel/modules/t5/modelling_t5_flax.py" beforeDir="false" afterPath="$PROJECT_DIR$/EasyDel/modules/t5/modelling_t5_flax.py" afterDir="false" />
-      <change beforePath="$PROJECT_DIR$/EasyDel/trainer/fsdp_train.py" beforeDir="false" afterPath="$PROJECT_DIR$/EasyDel/trainer/fsdp_train.py" afterDir="false" />
-      <change beforePath="$PROJECT_DIR$/EasyDel/trainer/training_utils.py" beforeDir="false" afterPath="$PROJECT_DIR$/EasyDel/trainer/training_utils.py" afterDir="false" />
-      <change beforePath="$PROJECT_DIR$/setup.py" beforeDir="false" afterPath="$PROJECT_DIR$/setup.py" afterDir="false" />
-=======
-      <change beforePath="$PROJECT_DIR$/.idea/workspace.xml" beforeDir="false" afterPath="$PROJECT_DIR$/.idea/workspace.xml" afterDir="false" />
-      <change beforePath="$PROJECT_DIR$/EasyDel/__init__.py" beforeDir="false" afterPath="$PROJECT_DIR$/EasyDel/__init__.py" afterDir="false" />
-      <change beforePath="$PROJECT_DIR$/EasyDel/trainer/__init__.py" beforeDir="false" afterPath="$PROJECT_DIR$/EasyDel/trainer/__init__.py" afterDir="false" />
-      <change beforePath="$PROJECT_DIR$/EasyDel/trainer/config.py" beforeDir="false" afterPath="$PROJECT_DIR$/EasyDel/trainer/config.py" afterDir="false" />
-      <change beforePath="$PROJECT_DIR$/EasyDel/trainer/fsdp_train.py" beforeDir="false" afterPath="$PROJECT_DIR$/EasyDel/trainer/fsdp_train.py" afterDir="false" />
->>>>>>> 707ba75a
-    </list>
+    <list default="true" id="08ad205b-709f-455b-86db-91293f595cd3" name="Changes" comment="" />
     <option name="SHOW_DIALOG" value="false" />
     <option name="HIGHLIGHT_CONFLICTS" value="true" />
     <option name="HIGHLIGHT_NON_ACTIVE_CHANGELIST" value="false" />
@@ -101,6 +79,9 @@
       <module name="EasyDeL" />
       <option name="INTERPRETER_OPTIONS" value="" />
       <option name="PARENT_ENVS" value="true" />
+      <envs>
+        <env name="PYTHONUNBUFFERED" value="1" />
+      </envs>
       <option name="SDK_HOME" value="" />
       <option name="WORKING_DIRECTORY" value="$PROJECT_DIR$" />
       <option name="IS_MODULE_SDK" value="true" />
@@ -167,13 +148,8 @@
       <workItem from="1688658484198" duration="1812000" />
       <workItem from="1688732403606" duration="602000" />
       <workItem from="1688832628741" duration="5085000" />
-<<<<<<< HEAD
       <workItem from="1688895407885" duration="3041000" />
-      <workItem from="1688899325671" duration="7183000" />
-      <workItem from="1689059056232" duration="28000" />
-      <workItem from="1690027641845" duration="555000" />
-=======
->>>>>>> 707ba75a
+      <workItem from="1688899325671" duration="4225000" />
     </task>
     <servers />
   </component>
