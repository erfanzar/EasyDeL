--- conflicted
+++ resolved
@@ -867,13 +867,7 @@
                 model=self.merge_module(gstruct, gstate, gother),
             )
 
-<<<<<<< HEAD
-        gstruct, gstate, gother = self.split_module()
-        state = _create_state(gstruct, gstate, gother)
-        return state
-=======
         return _create_state(*self.split_module())
->>>>>>> e5595ed1
 
     def to_torch(self, **kwargs):
         """
