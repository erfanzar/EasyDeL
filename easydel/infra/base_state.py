# Copyright 2025 The EasyDeL Author @erfanzar (Erfan Zare Chavoshi).
#
# Licensed under the Apache License, Version 2.0 (the "License");
# you may not use this file except in compliance with the License.
# You may obtain a copy of the License at
#
#     https://www.apache.org/licenses/LICENSE-2.0
#
# Unless required by applicable law or agreed to in writing, software
# distributed under the License is distributed on an "AS IS" BASIS,
# WITHOUT WARRANTIES OR CONDITIONS OF ANY KIND, either express or implied.
# See the License for the specific language governing permissions and
# limitations under the License.

"""State management for EasyDeL models.

This module provides the EasyDeLState class, which encapsulates all stateful
components of a model during training or inference, including parameters,
optimizer state, and training metadata.

Classes:
    EasyDeLState: Complete state container for models during training/inference

Key Features:
    - Unified state management for training and inference
    - Automatic sharding and partitioning support
    - Checkpoint saving and loading
    - Gradient application with optimizer integration
    - State serialization and deserialization

Example:
    >>> from easydel.infra import EasyDeLState
    >>> import optax
    >>>
    >>> # Create state from a model
    >>> state = EasyDeLState.create(
    ...     model=model,
    ...     tx=optax.adamw(learning_rate=1e-4),
    ...     init_opt_state=True
    ... )
    >>>
    >>> # Apply gradients
    >>> state = state.apply_gradients(grads=gradients)
    >>>
    >>> # Save checkpoint
    >>> state.save_state("checkpoint_path")
    >>>
    >>> # Load checkpoint
    >>> state = EasyDeLState.load_state(
    ...     "checkpoint_path",
    ...     config=config
    ... )
"""

from __future__ import annotations

import contextlib
import os
import pickle
import typing as tp
from typing import Self

import jax
import optax
from eformer import escale as es
from eformer.escale import PartitionAxis
from eformer.loggings import get_logger
from eformer.paths import ePath, ePathLike
from eformer.serialization import AsyncCheckpointManager
from flax import nnx as nn
from flax import struct
from jax import numpy as jnp
from jax.sharding import PartitionSpec

from easydel.infra.factory import TaskType
from easydel.utils.compiling_utils import ejit
from easydel.utils.traversals import specs_to_name_sharding

if tp.TYPE_CHECKING:
    from jax.sharding import Mesh

    from easydel.infra.base_config import EasyDeLBaseConfigDict
    from easydel.infra.etils import EasyDeLBackends, EasyDeLPlatforms, EasyDeLQuantizationMethods

    from .base_module import EasyDeLBaseModule, PartitionLike

WEIGHTS_NAME = "easydel-model.parameters"
OPTIMIZER_NAME = "easydel-optstate.parameters"
OPTIMIZER_STRUCT_NAME = "easydel-optstate.structure"
logger = get_logger(__name__)


class EasyDeLState(struct.PyTreeNode):
    """Complete state container for EasyDeL models.

    Encapsulates all stateful components needed for training or inference,
    including model parameters, optimizer state, and training metadata.
    Provides methods for gradient updates, checkpointing, and state management.

    This class is designed to work seamlessly with JAX's functional programming
    paradigm while providing convenient methods for state manipulation.

    Attributes:
        step: Current training step count.
        graphdef: Model's computation graph structure (non-pytree).
        graphstate: Model parameter state (pytree).
        graphother: Non-parameter model state (pytree).
        tx: Optimizer transformation (non-pytree).
        opt_state: Optimizer state like moments (pytree).
        apply_fn: Optional model application function (non-pytree).

    Methods:
        apply_gradients: Update parameters with gradients
        create: Factory method to create state from model
        save_state: Save state to checkpoint
        load_state: Load state from checkpoint
        shard_state: Apply sharding to state
        gather_state: Gather sharded state

    Example:
        >>> state = EasyDeLState.create(
        ...     model=my_model,
        ...     tx=optax.adam(1e-3)
        ... )
        >>> # Training step
        >>> grads = compute_gradients(...)
        >>> state = state.apply_gradients(grads=grads)
    """

    step: int | jax.Array = struct.field(pytree_node=True)
    graphdef: nn.GraphDef = struct.field(pytree_node=False)

    graphstate: nn.GraphState = struct.field(pytree_node=True)
    graphother: nn.GraphState = struct.field(pytree_node=True)

    tx: optax.GradientTransformation = struct.field(pytree_node=False)
    opt_state: optax.OptState | None = struct.field(pytree_node=True)
    apply_fn: tp.Callable | None = struct.field(pytree_node=False, default=None)

    def apply_gradients(self: Self, *, grads):
        """Apply gradients to update parameters and optimizer state.

        Performs a single optimization step using the provided gradients.

        Args:
            grads: Gradient pytree matching the structure of graphstate.

        Returns:
            New EasyDeLState with updated parameters, optimizer state,
            and incremented step count.

        Raises:
            AssertionError: If opt_state or tx is not initialized.

        Example:
            >>> grads = jax.grad(loss_fn)(state.graphstate)
            >>> state = state.apply_gradients(grads=grads)
        """
        assert self.opt_state is not None
        assert self.tx is not None

        updates, new_opt_state = self.tx.update(updates=grads, state=self.opt_state, params=self.graphstate)

        if hasattr(self.tx, "apply_updates_hook"):
            graphstate = self.tx.apply_updates_hook(self.graphstate, updates)
        else:
            graphstate = optax.apply_updates(self.graphstate, updates)

        return self.replace(step=self.step + 1, graphstate=graphstate, opt_state=new_opt_state)

    @classmethod
    def create(
        cls,
        *,  # Force keyword arguments
        step: int | None = None,
        graphdef: nn.GraphDef | None = None,
        graphstate: nn.GraphState | None = None,
        graphother: nn.GraphState | None = None,
        model: nn.Module | None = None,
        tx: optax.GradientTransformation | None = None,
        opt_state: optax.OptState | None = None,
        init_opt_state: bool = False,
    ) -> Self:
        """Creates a new `EasyDeLState` instance.

        This class method provides a flexible way to initialize the state, either from an
        existing `nn.Module` or by providing the graph components (`graphdef`, `graphstate`,
        `graphother`) directly. It also handles optimizer state initialization.

        Args:
            step (tp.Optional[int]):
                The initial training step. Defaults to 0.
            graphdef (tp.Optional[nn.GraphDef]):
                The model's graph definition.
            graphstate (tp.Optional[nn.GraphState]):
                The model's parameter state.
            graphother (tp.Optional[nn.GraphState]):
                The model's non-parameter state.
            model (tp.Optional[nn.Module]):
                An EasyDeL module instance. If provided, `graphdef`, `graphstate`, and `graphother` are derived from it.
                Cannot be provided simultaneously with graph components.
            tx (tp.Optional[optax.GradientTransformation]):
                The optimizer transformation.
            opt_state (tp.Optional[optax.OptState]):
                The initial optimizer state. Cannot be provided if `init_opt_state` is True.
            init_opt_state (bool):
                If True, initializes the optimizer state using `tx.init(graphstate)`.
                Requires `tx` to be provided. Defaults to False.

        Returns:
            EasyDeLState: A new instance of the state.

        Raises:
            ValueError: If `model` and graph components are provided simultaneously.
            ValueError: If graph components are provided partially.
            ValueError: If `init_opt_state` is True and `opt_state` is also provided.
            ValueError: If `init_opt_state` is True but `tx` is not provided.
        """
        graph_params_provided = graphdef is not None or graphstate is not None or graphother is not None
        if model is not None and graph_params_provided:
            raise ValueError(
                "Cannot provide both a model and graph-related parameters. "
                "Choose either model or (graphdef, graphstate)."
            )

        if model is not None:
            graphdef, graphstate, graphother = nn.split(model, nn.Param, ...)

        if graphdef is not None and graphstate is None and graphother is None:
            raise ValueError(
                "When providing graphdef, (graphstate, graphother) must also be provided.",
            )

        if graphstate is not None and graphdef is None and graphother is None:
            raise ValueError(
                "When providing graphstate, (graphdef, graphother) must also be provided.",
            )
        if graphother is not None and graphdef is None and graphstate is None:
            raise ValueError(
                "When providing graphother, (graphstate, graphdef) must also be provided.",
            )
        if init_opt_state and opt_state is not None:
            raise ValueError("When passing `init_opt_state` as `True` you can't also provide `opt_state`")
        if init_opt_state and tx is None:
            raise ValueError("When passing `init_opt_state` as `True` you have to also provide `tx`.")

        if init_opt_state:
            opt_state = tx.init(graphstate)
        if step is None:
            step = 0

        return cls(
            step=step,
            graphdef=graphdef,
            graphstate=graphstate,
            graphother=graphother,
            tx=tx,
            opt_state=opt_state,
        )

    def init_tx(self: Self, tx: optax.GradientTransformation, partition_rules: PartitionLike = None) -> Self:
        """Initializes the optimizer state (`opt_state`) for the current `graphstate`
        using the provided optimizer transformation (`tx`).

        It automatically handles sharding based on the model's partition rules.

        Args:
            tx (optax.GradientTransformation):
                The optimizer transformation to initialize with.
            partition_rules (PartitionLike, optional):
                Partitioning rules for the optimizer state. If None, uses the rules from the
                associated model's config. Defaults to None.

        Returns:
            EasyDeLState: A new state object with the initialized and potentially
                sharded `opt_state` and the provided `tx`.
        """
        if partition_rules is None:
            partition_rules = self.model.config.get_partition_rules()

        from eformer.escale import match_partition_rules

        def make(graphstate):
            return tx.init(graphstate)

        eval_opt_state = jax.eval_shape(lambda: make(self.graphstate))
        partition_specs = match_partition_rules(partition_rules, eval_opt_state)
        named_shardings = specs_to_name_sharding(partition_specs, self.model.mesh)

        opt_state = ejit(
            make,
            out_shardings=named_shardings,
            in_shardings=(es.extract_shardings(self.graphstate, mesh=self.model.mesh),),
        )(self.graphstate)

        return self.replace(tx=tx, opt_state=opt_state)

    def shard_optimizer_state(
        self,
        opt_state: tp.Any | None = None,
        partition_rules: PartitionLike = None,
    ) -> tp.Any:
        """Applies sharding to the optimizer state based on partition rules.

        Args:
            opt_state (tp.Optional[tp.Any]):
                The optimizer state pytree to shard. If None, uses `self.opt_state`. Defaults to None.
            partition_rules (PartitionLike, optional):
                Partitioning rules. If None, uses rules from the model's config. Defaults to None.

        Returns:
            EasyDeLState: A new state object with the sharded `opt_state`.

        Raises:
            ValueError: If optimizer state is not initialized
                (neither `opt_state` argument nor `self.opt_state` is available).
        """
        if opt_state is None and self.opt_state is None:
            raise ValueError("Optimizer state is not initialized.")
        if opt_state is None:
            opt_state = self.opt_state
        if partition_rules is None:
            partition_rules = self.model.config.get_partition_rules()

        from eformer.escale import make_shard_and_gather_fns, match_partition_rules

        with self.model.mesh:
            partition_specs = match_partition_rules(partition_rules, opt_state)
            shard_fns, _ = make_shard_and_gather_fns(partition_specs)
            opt_state = jax.tree_util.tree_map(lambda f, o: f(o), shard_fns, opt_state)
            return self.replace(opt_state=opt_state)

    def gather_optimizer_state(self: Self, partition_rules=None):
        """Gathers the optimizer state from potentially distributed devices.

        Args:
            partition_rules (PartitionLike, optional):
                Partitioning rules used to determine how the state was sharded. If None,
                uses rules from the model's config. Defaults to None.

        Returns:
            EasyDeLState: A new state object with the gathered `opt_state`.

        Raises:
            AssertionError: If `opt_state` is not initialized.
        """
        assert self.opt_state is not None, "Optimizer state is not initialized."
        if partition_rules is None:
            partition_rules = self.model.config.get_partition_rules()

        from eformer.escale import make_shard_and_gather_fns, match_partition_rules

        partition_specs = match_partition_rules(partition_rules, self.opt_state)
        _, gather = make_shard_and_gather_fns(partition_specs)
        self = self.replace(opt_state=jax.tree_util.tree_map(lambda f, o: f(o), gather, self.opt_state))
        return self

    def merge(self: Self, tree) -> EasyDeLBaseModule:
        """Merges a given state tree (usually parameters) with the graph definition and other state
        components to reconstruct the full model module.

        Args:
            tree: The pytree (e.g., `nn.GraphState`) containing the parameters to merge.

        Returns:
            EasyDeLBaseModule: The reconstructed model module.
        """
        return nn.merge(self.graphdef, tree, self.graphother)

    def merge_to_state(self: Self, tree) -> Self:
        """Creates a new `EasyDeLState` by replacing the current `graphstate` with the provided tree.

        Args:
            tree: The pytree (e.g., `nn.GraphState`) containing the new parameters.

        Returns:
            EasyDeLState: A new state object with the updated `graphstate`.
        """
        return self.replace(graphstate=tree)

    @property
    def model(self) -> EasyDeLBaseModule:
        """Reconstructs and returns the full EasyDeL model module from the state components.

        Returns:
            EasyDeLBaseModule: The model module instance.
        """
        return nn.merge(self.graphdef, self.graphstate, self.graphother)

    @property
    def size(self) -> int:
        """Calculates the total size in bytes of the model parameters (`graphstate`)
        and the optimizer state (`opt_state`).

        Returns:
            int: The total size in bytes.
        """

        def calculate_size(pytree):
            if pytree is None:
                return 0
            leaves, _ = jax.tree_util.tree_flatten(pytree)
            return sum(leaf.size * leaf.itemsize for leaf in leaves if isinstance(leaf, jnp.ndarray))

        opt_state_size = calculate_size(self.opt_state)
        graphstate_size = calculate_size(self.graphstate)
        return opt_state_size + graphstate_size

    def load_optimizer(self: Self, load_directory: str | os.PathLike):
        """Loads the optimizer state from saved files.

        Reads the optimizer state structure from a pickle file (`OPTIMIZER_STRUCT_NAME`)
        and the tensor data from a SafeTensors file (`OPTIMIZER_NAME`) within the
        specified directory.

        Args:
            load_directory (tp.Union[str, os.PathLike]):
                The directory containing the saved optimizer state files.

        Returns:
            EasyDeLState: A new state object with the loaded `opt_state`.

        Raises:
            FileNotFoundError: If the required optimizer files are not found.
            Exception: If any error occurs during loading or deserialization.
        """
<<<<<<< HEAD
        load_directory = EasyPath(load_directory)
        optim_path = load_directory / (OPTIMIZER_NAME + ".safetensors.index.json")
=======
        load_directory = ePath(load_directory)
        optim_path = (
            load_directory if AsyncCheckpointManager.is_tensorstore(load_directory) else load_directory / OPTIMIZER_NAME
        )
>>>>>>> e5595ed1
        struct_path = load_directory / OPTIMIZER_STRUCT_NAME

        if not struct_path.exists():
            raise FileNotFoundError(f"Optimizer files are missing at {load_directory}")
        try:
            leaves, _ = AsyncCheckpointManager(max_workers=1).load(
                path=AsyncCheckpointManager.safe_loadpath(optim_path),
                mesh=self.model.mesh,
                partition_rules=self.model.config.get_partition_rules(),
                prefix="tx",
            )
            recreated = opt_state = leaves

            treedef, step = pickle.loads(struct_path.read_bytes())

            if not AsyncCheckpointManager.is_tensorstore(optim_path):
                recreated = [None] * len(leaves)
                for i in range(len(leaves)):
                    try:
                        recreated[i] = leaves[f"param_idx_{i}"]
                    except KeyError:
                        recreated[i] = leaves[f"param_{i}"]

                opt_state = jax.tree_util.tree_unflatten(treedef, recreated)
            logger.info(f"Optimizer state loaded from {load_directory}")

            return self.replace(opt_state=opt_state, step=jnp.asarray(step))
        except Exception as e:
            logger.error(f"Optimizer load failed: {e!s}")
            raise e

    def save_optimizer(
        self,
        save_directory: str | os.PathLike | ePathLike,
        float_dtype: jnp.dtype | None = None,
    ):
        save_directory = ePath(save_directory)
        if self.opt_state is not None:
            save_directory.mkdir(parents=True, exist_ok=True)
            optim_path = save_directory
            logger.info(f"Coordinated optimizer save through {optim_path}")
            try:
                with self.model.mesh:
                    AsyncCheckpointManager(max_workers=1).save(
                        tree=self.opt_state,
                        path=optim_path,
                        mesh=self.model.mesh,
                        float_dtype=float_dtype,
                        prefix="tx",
                    )
                    struct_path: ePathLike = save_directory / OPTIMIZER_STRUCT_NAME
                    buffer_struct = pickle.dumps((jax.tree_util.tree_structure(self.opt_state), self.step))
                    struct_path.write_bytes(buffer_struct)
            except Exception as e:
                logger.error(f"Optimizer save failed: {e!s}")
                import traceback
                traceback.print_exc()
                raise
        else:
            logger.info("Current State don't contain any Optimizer.")

    def save_state(
        self,
        save_directory: str | os.PathLike | ePathLike,
        float_dtype: jnp.dtype | None = None,
        save_optimizer: bool = True,
    ):
        """Saves the entire `EasyDeLState` to a directory.

        This includes saving the model parameters (using `model.save_pretrained`)
        and optionally the optimizer state.

        Args:
            save_directory (tp.Union[str, os.PathLike]):
                The directory to save the state to.
            float_dtype (tp.Optional[jnp.dtype]):
                Optional dtype to cast floating-point parameters to before saving. Defaults to None.
            verbose (bool):
                If True, logs information during saving. Defaults to True.
            mismatch_allowed (bool):
                Passed to `model.save_pretrained`, allows saving even if the model structure differs
                slightly from expected. Defaults to True.
            save_optimizer (bool):
                If True, saves the optimizer state. Defaults to True.
        """
        save_directory = ePath(save_directory)
        if save_optimizer:
            self.save_optimizer(save_directory=save_directory, float_dtype=float_dtype)
        else:
            logger.info("Skipping optimizer saving as requested.")

        self.model.save_pretrained(
            save_directory=save_directory,
            gather_fns=self.model._gather_fns,
            float_dtype=float_dtype,
        )

    @classmethod
    def load_state(
        cls,
        load_directory: str | os.PathLike,
        device: jax.Device | None = "cpu",  # type:ignore
        dtype: jnp.dtype = jnp.bfloat16,
        param_dtype: jnp.dtype = jnp.bfloat16,
        precision: jax.lax.Precision | None = None,
        sharding_axis_dims: tp.Sequence[int] = (1, -1, 1, 1, 1),
        sharding_dcn_axis_dims: tp.Sequence[int] | None = None,
        sharding_axis_names: tp.Sequence[str] = ("dp", "fsdp", "ep", "tp", "sp"),
        partition_axis: PartitionAxis | None = None,
        shard_attention_computation: bool = True,
        shard_fns: tp.Mapping[tuple, tp.Callable] | dict | None = None,
        backend: EasyDeLBackends | None = None,
        platform: EasyDeLPlatforms | None = None,
        config_kwargs: EasyDeLBaseConfigDict | None = None,
        model_task: TaskType = TaskType.AUTO_BIND,
        auto_shard_model: bool = True,
        partition_rules: tuple[tuple[str, PartitionSpec], ...] | None = None,
        quantization_platform: EasyDeLPlatforms | None = None,
        quantization_method: EasyDeLQuantizationMethods | None = None,
        quantization_block_size: int = 128,
        quantization_pattern: str | None = None,
        quantize_tensors: bool = True,
        verbose: bool = True,
        **kwargs,
    ):
        """Loads an EasyDeLState from a saved checkpoint directory.

        This class method reconstructs the model configuration, loads the model
        parameters, and optionally loads the optimizer state from files saved
        previously using `save_state`. It handles various configurations for
        device placement, data types, sharding, and quantization.

        Args:
            load_directory:
                Path to the directory containing the saved state
                (configuration, model weights, and potentially optimizer state).
            device:
                The JAX device (e.g., 'cpu', 'gpu', 'tpu') to load the model onto. Defaults to 'cpu'.
            dtype:
                The data type to use for computation (e.g., jnp.bfloat16). Defaults to jnp.bfloat16.
            param_dtype:
                The data type for the model parameters (e.g., jnp.bfloat16). Defaults to jnp.bfloat16.
            precision:
                The JAX precision level (e.g., jax.lax.Precision.HIGHEST). Defaults to None.
            sharding_axis_dims:
                A sequence defining the dimensions of the device mesh for sharding
                (e.g., (1, -1, 1, 1, 1)). Defaults to (1, -1, 1, 1, 1).
            sharding_dcn_axis_dims:
                Optional sequence for data-centric sharding dimensions. Defaults to None.
            sharding_axis_names:
                Names corresponding to the sharding axes (e.g., ("dp", "fsdp",  "ep", "tp", "sp")).
                Defaults to ("dp", "fsdp",  "ep", "tp", "sp").
            partition_axis:
                Configuration object for partitioning specific axes. Defaults to None.
            shard_attention_computation:
                If True, shards the attention computation across devices. Defaults to True.
            shard_fns:
                Optional mapping of parameter path tuples to custom sharding functions. Defaults to None.
            backend:
                The backend framework to use (e.g., EasyDeLBackends.JAX). Defaults to None (auto-detected).
            platform:
                The hardware platform (e.g., EasyDeLPlatforms.TPU). Defaults to None (auto-detected).
            config_kwargs:
                Optional dictionary of keyword arguments to override in the loaded model configuration. Defaults to None.
            model_task:
                The specific task type for the model (e.g., TaskType.CAUSAL_LM). Defaults to TaskType.AUTO_BIND.
            auto_shard_model:
                If True, automatically shards the loaded model and optimizer state based on the
                provided sharding configuration. Defaults to False.
            partition_rules:
                Optional tuple of partition rules (regex, PartitionSpec) to explicitly define sharding.
                Defaults to None (uses model config).
            quantization_platform:
                Platform for quantization (e.g., EasyDeLPlatforms.TPU). Defaults to None.
            quantization_method:
                Quantization method (e.g., EasyDeLQuantizationMethods.AQT). Defaults to None.
            quantization_block_size:
                Block size for quantization methods like GPTQ. Defaults to 128.
            quantization_pattern:
                Regex pattern to match tensor names for quantization. Defaults to None.
            quantize_tensors:
                If True, applies quantization to the loaded tensors. Defaults to True.
            verbose:
                If True, logs detailed information during loading. Defaults to True.
            **kwargs:
                Additional keyword arguments passed directly to the underlying
                `EasyDeLBaseModule.from_pretrained` method.

        Returns:
            An EasyDeLState instance containing the loaded model, optimizer state
            (if found and loaded), and associated configuration.

        Raises:
            FileNotFoundError: If the `load_directory` or essential files within it
                (like configuration or model weights) are not found.
            ValueError: If there are inconsistencies in the provided arguments or
                loaded configuration.
        """
        from easydel.modules.auto.auto_configuration import AutoEasyDeLConfig

        from .base_module import EasyDeLBaseModule

        config = AutoEasyDeLConfig.from_pretrained(
            load_directory,
            sharding_axis_dims=sharding_axis_dims,
            sharding_dcn_axis_dims=sharding_dcn_axis_dims,
            sharding_axis_names=sharding_axis_names,
            partition_axis=partition_axis,
            from_torch=False,
            backend=backend,
            platform=platform,
            model_task=model_task,
        )
        model_task = AutoEasyDeLConfig.bind_model_task(model_task, config.architectures)

        class _BaseModuleLoader(EasyDeLBaseModule):
            _model_task = model_task

        model = _BaseModuleLoader.from_pretrained(
            pretrained_model_name_or_path=load_directory,
            device=device,
            dtype=dtype,
            param_dtype=param_dtype,
            precision=precision,
            sharding_axis_dims=sharding_axis_dims,
            sharding_dcn_axis_dims=sharding_dcn_axis_dims,
            sharding_axis_names=sharding_axis_names,
            partition_axis=partition_axis,
            shard_attention_computation=shard_attention_computation,
            shard_fns=shard_fns,
            backend=backend,
            platform=platform,
            config_kwargs=config_kwargs,
            auto_shard_model=auto_shard_model,
            partition_rules=partition_rules,
            quantization_platform=quantization_platform,
            quantization_method=quantization_method,
            quantization_block_size=quantization_block_size,
            quantization_pattern=quantization_pattern,
            quantize_tensors=quantize_tensors,
            verbose=verbose,
            **kwargs,
        )

        state = cls.create(step=jnp.array(0), model=model)
<<<<<<< HEAD
        optimizer_path = EasyPath(load_directory) / (OPTIMIZER_NAME + ".safetensors.index.json")
=======
        optimizer_path = ePath(load_directory) / OPTIMIZER_STRUCT_NAME
>>>>>>> e5595ed1
        if optimizer_path.exists():
            cmg = jax.default_device(device) if device is not None else contextlib.nullcontext()
            with cmg:
                state = state.load_optimizer(load_directory=load_directory)
        if auto_shard_model:
            state = state.shard_state()
        return state

    def shard_with_shape(self: Self, shape) -> Self:
        """Applies sharding constraints to the entire state based on a reference shape pytree.

        This method takes a pytree `shape` which has the same structure as the `EasyDeLState`
        but contains sharding annotations (e.g., `NamedSharding`) instead of actual array data.
        It applies these shardings as constraints to the corresponding arrays in the current state.

        Args:
            shape: A pytree with the same structure as `self`, containing sharding annotations.

        Returns:
            EasyDeLState: A new state object with sharding constraints applied.
        """

        self = nn.from_tree(
            jax.tree_util.tree_map(
                lambda arr, sharding: jax.device_put(arr, sharding),
                nn.to_tree(self),
                nn.to_tree(shape),
            )
        )
        return self

    def shard_state(
        self,
        partition_rules: PartitionLike = None,
        mesh: Mesh = None,
    ) -> Self:
        """Shards the entire state (model parameters and optimizer state) based on partition rules.

        This is a convenience method that calls `shard_model` and `shard_optimizer_state`.

        Args:
            partition_rules (PartitionLike, optional):
                Partitioning rules. If None, uses rules from the model's config. Defaults to None.
            mesh (Mesh, optional):
                The JAX device mesh to shard across. If None, uses model's mesh. Defaults to None.

        Returns:
            EasyDeLState: A new state object with both model and optimizer states sharded.
        """
        from eformer.escale import make_shard_and_gather_fns, match_partition_rules

        rules = partition_rules or self.model._get_partition_rules(None)
        mesh = mesh or self.model._get_mesh(None)

        def appy_sharding_on_tree(tree):
            partition_specs = match_partition_rules(rules, tree)
            shard_fns, _ = make_shard_and_gather_fns(partition_specs, mesh)
            return jax.tree_util.tree_map(lambda f, o: f(o), shard_fns, tree)

        return appy_sharding_on_tree(self)

    def gather_state(self):
        """Gathers the entire state (model parameters and optimizer state) from distributed devices.

        This is a convenience method that calls `gather_model` and `gather_optimizer_state`.

        Returns:
            EasyDeLState: A new state object with both model and optimizer states gathered.
        """
        if self.opt_state is not None:
            self = self.gather_optimizer_state()
        self = self.gather_model()
        return self

    def gather_model(
        self,
        partition_rules: PartitionLike = None,
        mesh: Mesh | None = None,
    ) -> Self:
        """Gathers the model parameters (`graphstate` and `graphother`) from distributed devices.

        Args:
            partition_rules (PartitionLike, optional):
                Partitioning rules used for the original sharding. If None, uses model config rules. Defaults to None.
            mesh (tp.Optional[Mesh], optional):
                The JAX device mesh to gather from. If None, uses model's mesh. Defaults to None.

        Returns:
            EasyDeLState: A new state object with gathered `graphstate` and `graphother`.
        """
        from eformer.escale import make_shard_and_gather_fns, match_partition_rules

        rules = partition_rules or self.model._get_partition_rules(None)
        mesh = mesh or self.model._get_mesh(None)
        partition_specs = match_partition_rules(rules=rules, tree=self.graphstate)
        _, gather_fns = make_shard_and_gather_fns(partition_specs=partition_specs, mesh=mesh)
        graphstate = jax.tree_util.tree_map(lambda f, o: f(o), gather_fns, self.graphstate)
        graphother = jax.tree_util.tree_map(lambda f, o: f(o), gather_fns, self.graphother)
        self = self.replace(graphstate=graphstate, graphother=graphother)
        return self

    def shard_model(self: Self, partition_rules: PartitionLike = None, mesh: Mesh | None = None) -> Self:
        """
        Shards the model parameters (`graphstate` and `graphother`) based on partition rules.

        Args:
            partition_rules (PartitionLike, optional): Partitioning rules. If None, uses
                model config rules. Defaults to None.
            mesh (tp.Optional[Mesh], optional): The JAX device mesh to shard across. If None,
                uses model's mesh. Defaults to None.

        Returns:
            EasyDeLState: A new state object with sharded `graphstate` and `graphother`.
        """

        rules = partition_rules or self.model._get_partition_rules(None)
        mesh = mesh or self.model._get_mesh(None)

        def appy_sharding_on_tree(tree):
            from eformer.escale import make_shard_and_gather_fns, match_partition_rules

            partition_specs = match_partition_rules(rules, tree)
            shard_fns, _ = make_shard_and_gather_fns(partition_specs, mesh)
            return jax.tree_util.tree_map(lambda f, o: f(o), shard_fns, tree)

        graphstate = appy_sharding_on_tree(self.graphstate)
        graphother = appy_sharding_on_tree(self.graphother)

        self = self.replace(graphstate=graphstate, graphother=graphother)
        return self

    @property
    def mesh(self):
        return self.model.mesh

    @property
    def shardings(self):
        """
        Retrieves the sharding annotations (e.g., `NamedSharding`) for all components
        of the `EasyDeLState` pytree.

        Returns:
            A pytree with the same structure as `self`, containing sharding annotations
            or None for components without sharding.
        """
        return nn.from_tree(
            jax.tree_util.tree_map(
                lambda x: x.sharding if hasattr(x, "sharding") else None,
                nn.to_tree(self),
            )
        )

    def __repr__(self):
        """
        Returns a string representation of the EasyDeLState, primarily showing the model representation.
        """
        return ("TxIncluded-" if self.opt_state is not None else "") + "EasyDeLState-" + str(self.model)

    __str__ = __repr__<|MERGE_RESOLUTION|>--- conflicted
+++ resolved
@@ -424,15 +424,10 @@
             FileNotFoundError: If the required optimizer files are not found.
             Exception: If any error occurs during loading or deserialization.
         """
-<<<<<<< HEAD
-        load_directory = EasyPath(load_directory)
-        optim_path = load_directory / (OPTIMIZER_NAME + ".safetensors.index.json")
-=======
         load_directory = ePath(load_directory)
         optim_path = (
             load_directory if AsyncCheckpointManager.is_tensorstore(load_directory) else load_directory / OPTIMIZER_NAME
         )
->>>>>>> e5595ed1
         struct_path = load_directory / OPTIMIZER_STRUCT_NAME
 
         if not struct_path.exists():
@@ -678,11 +673,7 @@
         )
 
         state = cls.create(step=jnp.array(0), model=model)
-<<<<<<< HEAD
-        optimizer_path = EasyPath(load_directory) / (OPTIMIZER_NAME + ".safetensors.index.json")
-=======
         optimizer_path = ePath(load_directory) / OPTIMIZER_STRUCT_NAME
->>>>>>> e5595ed1
         if optimizer_path.exists():
             cmg = jax.default_device(device) if device is not None else contextlib.nullcontext()
             with cmg:
